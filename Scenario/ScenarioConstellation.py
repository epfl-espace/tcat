"""
Created:        17.05.2022
Last Revision:  23.05.2022
Author:         Emilien Mingard
Description:    Constellation dedicated Scenario Class definition
"""

# Import Class
from Scenario.ConstellationSatellites import Constellation
from Spacecrafts.Satellite import Satellite
from Scenario.Fleet_module import *
from Scenario.Plan_module import *

# Import Libraries
from json import load as load_json
import copy

# Set logging
logging.getLogger('numba').setLevel(logging.WARNING)
logging.getLogger('matplotlib').setLevel(logging.WARNING)
logging.addLevelName(21, "DEBUGGING")

# Class definition
class ScenarioConstellation:
    """
    General Attributs
    """
    general_fields = ['scenario',
                      'propulsion_type',
                      'verbose',
                      'constellation_name',
                      'n_planes',
                      'n_sats_per_plane',
                      'plane_distribution_angle',
                      'launcher',
                      'launch_site',
                      'orbit_type',
                      'dispenser_tech_level',
                      'custom_launcher_name',
                      'interpolation_method',
                      'starting_epoch',
                      'data_path',
                      'mission_cash_limitor']

    scalable_field = [('sat_mass', u.kg),
                      ('sat_volume', u.m ** 3),
                      ('custom_launcher_performance', u.kg),
                      ('fairing_diameter', u.m),
                      ('fairing_cylinder_height', u.m),
                      ('fairing_total_height', u.m),
                      ('apogee_sats_insertion', u.km),
                      ('perigee_sats_insertion', u.km), 
                      ('inc_sats_insertion', u.deg),
                      ('apogee_launcher_insertion', u.km),
                      ('perigee_launcher_insertion', u.km),
                      ('inc_launcher_insertion', u.deg),
                      ('apogee_launcher_disposal', u.km),
                      ('perigee_launcher_disposal', u.km),
                      ('inc_launcher_disposal', u.deg)]

    """
    Init
    """
    def __init__(self,scenario_id,config_file):
        # Set identification
        self.id = scenario_id

        # Instanciante Clients, Fleet and Plan
        self.clients = None
        self.fleet = None
        self.plan = None

        # Flag
        self.execution_success = False

        # Class attributes
        self.sat_insertion_orbit = None
        self.sat_operational_orbit = None
        self.sat_disposal_orbit = None

        # Load json configuration file
        with open(config_file) as file:
            json = load_json(file)

        # Look through general_fields
        for field in self.general_fields:
            # Check if field in file
            if field in json:
                # Add the field as an attribute
                setattr(self, field, json[field])
        
        # Look through scalable_fields
        for (field, unit) in self.scalable_field:
            # Check if field in file
            if field in json:
                # Check if value is defined
                if json[field] is None:
                    setattr(self, field, json[field])
                else:
                    setattr(self, field, json[field] * unit)

        # Instanciate epoch
        self.starting_epoch = Time(self.starting_epoch, scale="tdb")

        # Enabling logging. Set level >21 to display INFO only
        logging.basicConfig(format='%(levelname)s: %(message)s', level=logging.INFO)

    """
    Methods
    """
    def setup(self,existing_constellation=None):
        """ Create the clients, fleet and plan based on json inputs files (Provided through Class attributs).
            Off the capability of re-using pre-set constellation in case multiple scenario are used. The existing client can be
            provided by another scenario

        Args:
            existing_constellation (Constellation_Client_Module.ConstellationClients): (optional) clients that serve as input; re-generated if not given
        """
        # Check if existing_clients are provided
        if not existing_constellation:
            logging.info("Start defining Clients...")
            self.define_constellation(copy.deepcopy(self.sat_insertion_orbit))
        else:
            logging.info("Recovering Clients...")
            self.constellation = existing_constellation
            self.constellation.reset()
        logging.info("Finish defining Clients...")

        # Define fleet based on attributes
        logging.info("Start defining Fleet...")
        self.define_fleet()
        logging.info("Finish defining Fleet...")

    def execute(self):
        """ Execute the scenario until the fleet converges using a method from the fleet class.
        """
        logging.info("Start executing...")
        try:
            self.fleet.execute(clients=self.constellation,verbose=False)
            logging.info("Finish executing...")
            self.execution_success = True
            return True
        except RuntimeWarning as warning:
            logging.info("Executing failed...")
            self.execution_success = False
            return warning

    def define_constellation(self,sats_initial_orbit):
        """ Define constellation object.
        """
        # Define relevant orbits
        logging.info("Gathering satellite orbits...")
        self.define_constellation_orbits()

        # Check if satellites volume is known, otherwise an estimate is provided
        if self.sat_volume is None:
            logging.info("Estimating satellite volume...")
            self.estimate_satellite_volume()

        # Define a reference satellite
        logging.info("Generating the reference satellite...")
        self.reference_satellite = Satellite('Reference_' + self.constellation_name + '_satellite',
                                             self.sat_mass,
                                             self.sat_volume,
                                             sats_initial_orbit,
                                             insertion_orbit=self.sat_insertion_orbit,   
                                             operational_orbit=self.sat_operational_orbit,
                                             disposal_orbit=self.sat_disposal_orbit,
                                             state='standby',
                                             is_stackable=False)

        # Instanciate ConstellationSatellites object
        logging.info("Instanciating the constellation...")
        self.constellation = Constellation(self.constellation_name)

        logging.info("Populating the constellation based on the reference satellite...")
        self.constellation.populate_standard_constellation(self.constellation_name,
                                                           self.reference_satellite,
                                                           number_of_planes=self.n_planes,
                                                           sat_per_plane=self.n_sats_per_plane,
                                                           plane_distribution_angle=self.plane_distribution_angle,
                                                           altitude_offset=0 * u.km)

        # Log satellites distribution
        for _, satellite in self.constellation.satellites.items():
            logging.info(f"Sat {satellite.get_id()} has {satellite.insertion_orbit}, {satellite.insertion_orbit.raan} RAAN, {satellite.insertion_orbit.nu} nu orbit")

        # Plot if verbose
        if self.verbose:
            logging.info("Start plotting Clients...")
            self.constellation.plot_3D_distribution(save="3D_plot", save_folder=self.data_path)
            self.constellation.plot_distribution(save="2D_plot", save_folder=self.data_path)
            logging.info("Finish plotting Clients...")

    def define_fleet(self):
        """ Define fleet object.
        """
        # # Compute total number of satellites
        # satellites_left = self.constellation.get_number_satellites()

        # Define launcher relevant orbit
        logging.info("Gathering launchers orbits...")
        self.define_upperstages_orbits()

        # Define launch vehicle based on specified launcher
        if self.custom_launcher_name is None:
            self.launcher_name = self.launcher
        else:
            self.launcher_name = self.custom_launcher_name

        # Define fleet
        logging.info("Instanciate Fleet object...")
        self.fleet = Fleet('UpperStages',self)

<<<<<<< HEAD
        # Instanciate a reference launch vehicle and set it up
        reference_launch_vehicle = UpperStage(upperstage_id,self,mass_contingency=0.0)
        reference_launch_vehicle.setup(self)

        logging.info(f"Converging the number of satellites manifested in the Launch Vehicle...")
        serviced_sats, _, self.ref_disp_mass, self.ref_disp_volume = reference_launch_vehicle.converge_launch_vehicle(self.reference_satellite,serviceable_sats_left,tech_level=self.dispenser_tech_level)

        # Instanciate Capture and Propulsion modules
        reference_dispenser = CaptureModule(upperstage_id + '_dispenser',
                                            reference_launch_vehicle,
                                            mass_contingency=0.0,
                                            dry_mass_override=self.ref_disp_mass)

        # TOFIX: the initial mass of propellant in Propulsion Module is set to 0 kg. 
        # It is further used to compute the wet mass of launcher.
        # Therefore, the mission the launcher's mass becomes negative while it burns propellant.
        # Remark: in execute() method, it seems like the converge() method should take care of estimating 
        # required prop. mass. Looks like it doesn't do the job....
        reference_phasing_propulsion = PropulsionModule(upperstage_id + '_phasing_propulsion',
                                                        reference_launch_vehicle, 'bi-propellant', 294000 * u.N, ### FLAG ATTENTION ###
                                                        294000 * u.N, 330 * u.s, 0. * u.kg,
                                                        5000 * u.kg, reference_power_override=0 * u.W,
                                                        propellant_contingency=0.05, dry_mass_override=0 * u.kg,
                                                        mass_contingency=0.2)

        # Define modules
        reference_dispenser.define_as_capture_default()
        reference_phasing_propulsion.define_as_main_propulsion()

        # Return UpperStage and number of serviced sats
        return reference_launch_vehicle, serviced_sats

    def estimate_satellite_volume(self):
        """ Estimate the reference satellite volume based on mass
        """
        # Estimate volume based on satellite mass
        self.sat_volume = (9 * 10 ** -9 * self.sat_mass.value ** 3 - 10 ** -6 * self.sat_mass.value ** 2 + 0.0028 * self.sat_mass.value) * u.m ** 3
=======
        # Compute optimal order to release once spacecraft is known
        self.organise_satellites()
>>>>>>> 482f9c4f

    def define_constellation_orbits(self):
        """ Define orbits needed for constellation and satellites definition.
        """
        # Satellites insertion orbit
        a_sats_insertion_orbit = (self.apogee_sats_insertion + self.perigee_sats_insertion)/2 + Earth.R
        e_sats_insertion_orbit = ((self.apogee_sats_insertion + Earth.R)/a_sats_insertion_orbit - 1)*u.one
        self.sat_insertion_orbit = Orbit.from_classical(Earth,
                                                        a_sats_insertion_orbit,
                                                        e_sats_insertion_orbit,
                                                        self.inc_sats_insertion,
                                                        0. * u.deg,
                                                        90. * u.deg,
                                                        0. * u.deg,
                                                        self.starting_epoch)

        self.sat_operational_orbit = None
        self.sat_disposal_orbit = None

    def define_upperstages_orbits(self):
        """ Define orbits needed for upperstages definition.
        """
        # launcher insertion orbit
        a_launcher_insertion_orbit = (self.apogee_launcher_insertion + self.perigee_launcher_insertion)/2 + Earth.R
        e_launcher_insertion_orbit = ((self.apogee_launcher_insertion + Earth.R)/a_launcher_insertion_orbit - 1)*u.one
        self.launcher_insertion_orbit = Orbit.from_classical(Earth,
                                                             a_launcher_insertion_orbit,
                                                             e_launcher_insertion_orbit,
                                                             self.inc_launcher_insertion,
                                                             0. * u.deg,
                                                             90. * u.deg,
                                                             0. * u.deg,
                                                             self.starting_epoch)

        # launcher disposal orbit
        a_launcher_disposal_orbit = (self.apogee_launcher_disposal + self.perigee_launcher_disposal)/2 + Earth.R
        e_launcher_disposal_orbit = ((self.apogee_launcher_disposal + Earth.R)/a_launcher_disposal_orbit - 1)*u.one
        self.launcher_disposal_orbit = Orbit.from_classical(Earth,
                                                            a_launcher_disposal_orbit,
                                                            e_launcher_disposal_orbit,
                                                            self.inc_launcher_disposal,
                                                            0. * u.deg,
                                                            90. * u.deg,
                                                            0. * u.deg,
                                                            self.starting_epoch)

    def organise_satellites(self):
        """Organise satellite release order based on scenario.
        """
        # Determine if precession is turning counter-clockwise (1) or clockwise (-1)
        global_precession_direction = self.constellation.get_global_precession_rotation()

        # Extract launcher and satellite precession speeds
        targets_J2_speed = nodal_precession(self.launcher_insertion_orbit)[1]
        launchers_J2_speed = nodal_precession(self.sat_insertion_orbit)[1]

        # Compute precession direction based on knowledge from Launcher and Servicers
        relative_precession_direction = np.sign(launchers_J2_speed-targets_J2_speed)

        # Order targets by their current raan following precession direction, then by true anomaly
        ordered_satellites_id = sorted(self.constellation.get_standby_satellites(), key=lambda satellite_id: (relative_precession_direction *
                                    self.constellation.get_standby_satellites()[satellite_id].get_initial_orbit().raan.value,
                                    self.constellation.get_standby_satellites()[satellite_id].get_initial_orbit().nu.value))

        logging.info("Computing 'optimal' deployement sequence ...")
        # For each launcher, find optimal sequence of targets' deployment
        # Extract number of satellites
        number_satellites = self.constellation.get_number_satellites()

        # Instanciate ideal sequence numpy array
        sequence_list = np.full((number_satellites,number_satellites),-1)

        # Built the ideal sequence array
        for sequence_row in range(0,number_satellites):
            sequence_list[sequence_row,:] = np.mod(np.arange(sequence_row,sequence_row+number_satellites,1),number_satellites)

        # After establishing feasible options, compute criterium to prioritize between them
        criteria_raan_spread = []
        criteria_altitude = []
        for i in range(0, len(ordered_satellites_id)):
            # Get targets id
            satellite_id_list = [ordered_satellites_id[i] for i in sequence_list[i, :]]

            # Instanciate raan spread over current sequence
            sequence_raan_spread = 0 * u.deg

            # Iterate through sequence's satellites
            for j in range(1, len(satellite_id_list)):
                # Extract initial target RAAN
                initial_RAAN = self.constellation.satellites[satellite_id_list[j]].insertion_orbit.raan

                # Extract next target RAAN
                final_RAAN = self.constellation.satellites[satellite_id_list[j-1]].insertion_orbit.raan

                # Check for opposite precession movement (Has a larger cost)
                delta_RAAN = final_RAAN-initial_RAAN
                if np.sign(delta_RAAN) != np.sign(global_precession_direction):
                    # Need to circle around globe to reach final RAAN
                    delta_RAAN = -np.sign(delta_RAAN)*(360*u.deg-abs(delta_RAAN))
                
                # Add RAAN spread to sequence's total RAAN spread
                sequence_raan_spread += delta_RAAN


            # Append sequence_raan_spread to global array
            criteria_raan_spread.append(abs(sequence_raan_spread.value))

            # Compute sum of altitudes of all targets, this is used to prioritize sequences with lower targets
            satellites_altitude = sum([self.constellation.satellites[sat_id].get_initial_orbit().a.to(u.km).value for sat_id in satellite_id_list])
            criteria_altitude.append(satellites_altitude)

        # Find ideal sequence by merging RAAN and altitude in a table
        ranking = [list(range(0, len(ordered_satellites_id))), criteria_raan_spread, criteria_altitude]
        ranking = np.array(ranking).T.tolist()

        # Sort by RAAN spread (primary) and alitude (secondary)
        ranking = sorted(ranking, key=lambda element: (element[1], element[2]))

        # Extract best sequence
        best_sequence = int(ranking[0][0])

        # Extract and assign satellite to this launcher
        self.constellation.set_optimized_ordered_satellites([self.constellation.satellites[ordered_satellites_id[int(sat_id_in_list)]] for sat_id_in_list in sequence_list[best_sequence, :]])
    
    def print_results(self):
        """ Print results summary in results medium"""
        # Print general report
        self.print_report()

        # Print general KPI
        self.print_KPI()

    def print_report(self):
        # Print flag
        """ Print report """
        print("="*72)
        print("REPORT")
        print("="*72)

        # Print Fleet related report
        self.fleet.print_report()
    
    def print_KPI(self):
        """ Print mission KPI"""
        # Print flag
        print("\n"*3+"="*72)
        print("KPI")
        print("="*72)

        # Print execution success
        if self.execution_success:
            print("Script succesfully executed: Yes")
        else:
            print("Script succesfully executed: No")

        # Print Fleet related KPI
        self.fleet.print_KPI()

        # Print Constellation related KPI
        self.constellation.print_KPI()<|MERGE_RESOLUTION|>--- conflicted
+++ resolved
@@ -212,48 +212,8 @@
         logging.info("Instanciate Fleet object...")
         self.fleet = Fleet('UpperStages',self)
 
-<<<<<<< HEAD
-        # Instanciate a reference launch vehicle and set it up
-        reference_launch_vehicle = UpperStage(upperstage_id,self,mass_contingency=0.0)
-        reference_launch_vehicle.setup(self)
-
-        logging.info(f"Converging the number of satellites manifested in the Launch Vehicle...")
-        serviced_sats, _, self.ref_disp_mass, self.ref_disp_volume = reference_launch_vehicle.converge_launch_vehicle(self.reference_satellite,serviceable_sats_left,tech_level=self.dispenser_tech_level)
-
-        # Instanciate Capture and Propulsion modules
-        reference_dispenser = CaptureModule(upperstage_id + '_dispenser',
-                                            reference_launch_vehicle,
-                                            mass_contingency=0.0,
-                                            dry_mass_override=self.ref_disp_mass)
-
-        # TOFIX: the initial mass of propellant in Propulsion Module is set to 0 kg. 
-        # It is further used to compute the wet mass of launcher.
-        # Therefore, the mission the launcher's mass becomes negative while it burns propellant.
-        # Remark: in execute() method, it seems like the converge() method should take care of estimating 
-        # required prop. mass. Looks like it doesn't do the job....
-        reference_phasing_propulsion = PropulsionModule(upperstage_id + '_phasing_propulsion',
-                                                        reference_launch_vehicle, 'bi-propellant', 294000 * u.N, ### FLAG ATTENTION ###
-                                                        294000 * u.N, 330 * u.s, 0. * u.kg,
-                                                        5000 * u.kg, reference_power_override=0 * u.W,
-                                                        propellant_contingency=0.05, dry_mass_override=0 * u.kg,
-                                                        mass_contingency=0.2)
-
-        # Define modules
-        reference_dispenser.define_as_capture_default()
-        reference_phasing_propulsion.define_as_main_propulsion()
-
-        # Return UpperStage and number of serviced sats
-        return reference_launch_vehicle, serviced_sats
-
-    def estimate_satellite_volume(self):
-        """ Estimate the reference satellite volume based on mass
-        """
-        # Estimate volume based on satellite mass
-        self.sat_volume = (9 * 10 ** -9 * self.sat_mass.value ** 3 - 10 ** -6 * self.sat_mass.value ** 2 + 0.0028 * self.sat_mass.value) * u.m ** 3
-=======
         # Compute optimal order to release once spacecraft is known
         self.organise_satellites()
->>>>>>> 482f9c4f
 
     def define_constellation_orbits(self):
         """ Define orbits needed for constellation and satellites definition.
