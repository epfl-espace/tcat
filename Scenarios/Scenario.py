--- conflicted
+++ resolved
@@ -7,14 +7,8 @@
 
 # Import Class
 from Spacecrafts.Satellite import Satellite
-<<<<<<< HEAD
-from Scenarios.Fleet_module import *
-from Scenarios.Plan_module import *
-from Constellations.Constellation import Constellation
-=======
 from Scenarios.Fleet import *
 from Scenarios.Plan import *
->>>>>>> b17f7ea0
 
 # Import Libraries
 from json import load as load_json
